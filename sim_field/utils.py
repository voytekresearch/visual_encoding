--- conflicted
+++ resolved
@@ -1,209 +1,7 @@
 """Utility functions"""
 
-<<<<<<< HEAD
-import numpy as np
-import matplotlib.pyplot as plt
-from scipy.optimize import minimize
-=======
 # Imports
->>>>>>> 97635f56
 
 # Settings
 
-<<<<<<< HEAD
-def plot_coincidences(spikes, fs=1000, maxlags=20, coincidences = None, plot_model=False, normalize = True):
-    """
-    Count coincidences between spikes trains and plot correlation
-
-    Parameters
-    ----------
-    spikes : 2d array
-        spikes trains
-    maxlags : int, optional
-        maximum lag for correlation calculation. The default is 20.
-    coincidences : 3d array, optional
-        spike coincidence (if already computed) The default is None.
-
-    Returns
-    -------
-    fig : matplotlib.pyplot.figure
-        pyplot figure. spike coincidences
-    axes : matplotlib.pyplot.axes
-        pyplot axes. spike coincidences
-
-    """
-    
-    n_neurons = spikes.shape[0]
-    if (n_neurons == 1 or spikes.ndim == 1):
-        if coincidences is None:
-            coincidences = np.zeros(2 * maxlags + 1)
-            coincidences[maxlags] = np.logical_and(spikes[0][1:], spikes[0][:-1]).sum()
-            for i in range(1, maxlags + 1):
-                coincidences[maxlags + i] = np.logical_and(spikes[0][i:], spikes[0][:-i]).sum()
-                coincidences[maxlags - i] = np.logical_and(spikes[0][:-i], spikes[0][i:]).sum()
-        plt.bar(range(-maxlags, maxlags + 1), coincidences)
-        return
-    
-    # count coincidence, if neccessary 
-    if coincidences is None:
-        coincidences = np.zeros((n_neurons, n_neurons, 2 * maxlags + 1))
-        for i_row in range(n_neurons):
-            for i_col in range(n_neurons):
-                # count coincidences for lag=0
-                coincidences[i_row, i_col, maxlags] = np.logical_and(spikes[i_row], spikes[i_col]).sum()
-                
-                # count coincidence for time-lags of interest
-                for i in range(1, maxlags + 1):
-                    coincidences[i_row, i_col,maxlags + i] = np.logical_and(spikes[i_row][i:], spikes[i_col][:-i]).sum()
-                    coincidences[i_row, i_col,maxlags - i] = np.logical_and(spikes[i_row][:-i], spikes[i_col][i:]).sum()
-                if normalize == True:
-                    coincidences[i_row, i_col, : ] = coincidences[i_row, i_col, : ] / coincidences[i_row, i_col, : ].max()
-
-    # create figure
-    fig, axes = plt.subplots(figsize=(10, 10), sharex=False, sharey=True, 
-                             ncols=n_neurons-1, nrows=n_neurons-1,
-                             tight_layout=True)
-    for i in range(n_neurons - 1):
-        for j in range(n_neurons - 1):
-            # plot lower triangle only
-            if i<j:
-                axes[i, j].axis('off')
-            else:
-                # convert bins to ms
-                x_bins = np.linspace(-maxlags, maxlags, coincidences.shape[2])
-                x_time_ms = x_bins * (1/fs) *  1000
-                
-                # plot coincidences
-                # axes[i, j].bar(range(-maxlags, maxlags + 1), coincidences[i+1,j])
-                axes[i, j].bar(x_time_ms, coincidences[i+1,j])
-                
-                # increase text size
-                axes[i, j].tick_params(axis='y', labelsize=18)
-                axes[i, j].tick_params(axis='x', labelsize=18)
-
-                if plot_model:
-                    x0 = [1, 1]
-                    lags = range(-maxlags, maxlags + 1)
-                    corr = coincidences[i+1,j]
-                    result = minimize(calc_model_error, x0=x0, args=(corr, lags))
-                    tau_c_fit = result['x'][0]
-                    alpha_fit = result['x'][1]
-                    model = model_acorr(lags, alpha_fit, tau_c_fit)
-                    # cross_covar = alpha * np.exp(-abs(t)/(tau_c * 1000))
-                    axes[i, j].plot(lags, model)
-                    axes[i, j].set_title('tau: %0.4f' %tau_c_fit)
-    # label figure
-    fig.text(0.5, -0.05, 'time lag (ms)', ha='center', fontsize=16)
-    fig.text(-0.05, 0.5, 'spike coincidences', va='center', fontsize=16, rotation='vertical')
-    
-    
-    return fig, axes
-                
-
-
-def plot_correlations(signals, fs = 1000, plot_model=False, maxlags=20, tau_c=1, alpha=1,
-                     plot_all=False):
-    """
-    plot correlation between multiple signals
-
-    Parameters
-    ----------
-    signals : 2d array
-        matrix of time-series (e.g. firing rates of several neurons)
-    fs : float, optional
-        sampling frequency. The default is 1000.
-    maxlags : int, optional
-        maximum lag for correlation calculation. The default is 20.
-    tau_c : float, optional
-        correlation decay time-constant (param for model). The default is 1.
-    alpha : flaot, optional
-        maximum correlation (param for model). The default is 1.
-    plot_all : bool, optional
-        indicate whether to plot the lower triangle only. The default is False.
-    plot_model : bool, optional
-        indicate whether to plot to correlation model. The default is False.
-
-    Returns
-    -------
-    fig : pyplot.figure
-        figure - correlations between each pair of signals.
-    ax : pyplot.axes
-        ax - correlations between each pair of signals.
-
-    """
-    n_neurons = signals.shape[0]
-    if (signals.ndim == 1):
-        lags, corr, _, _  = plt.xcorr(signals.astype(float), signals.astype(float), maxlags=maxlags)
-        if plot_model:
-                # t = np.arange(-maxlags,maxlags)
-                x0 = [1, 1]
-                result = minimize(calc_model_error, x0=x0, args=(corr, lags))
-                tau_c_fit = result['x'][0]
-                alpha_fit = result['x'][1]
-                model = model_acorr(lags, alpha_fit, tau_c_fit)
-                # cross_covar = alpha * np.exp(-abs(t)/(tau_c * 1000))
-                plt.plot(lags, model)
-                plt.title('tau: %0.4f' %tau_c_fit)
-        return
-    fig, ax = plt.subplots(nrows=n_neurons, ncols=n_neurons, figsize=(12,10), sharey=True, constrained_layout = True)
-    for i_row in range(n_neurons):
-        for i_col in range(n_neurons):
-            # plot bottom triangle only
-            if (not plot_all) & (i_col > i_row): 
-                ax[i_row, i_col].axis('off')
-                continue
-                    
-            # plot correlation
-            # lags, corr, _, _  = ax[i_row, i_col].xcorr(spikes[i_row].astype(float), spikes[i_col].astype(float), maxlags=maxlags)
-            x_1 = signals[i_row].astype(float) - np.mean(signals[i_row].astype(float))
-            x_2 = signals[i_col].astype(float) - np.mean(signals[i_col].astype(float))
-            lags, corr, _, _ = ax[i_row, i_col].xcorr(x_1, x_2, maxlags=maxlags)
-            
-            # increase text size
-            ax[i_row, i_col].tick_params(axis='y', labelsize=14)
-            ax[i_row, i_col].tick_params(axis='x', labelsize=14)
-        
-            # remove xtick labels from most plots
-            if i_row != n_neurons - 1:
-                ax[i_row, i_col].set_xticklabels([])
-                
-            if plot_model:
-                # t = np.arange(-maxlags,maxlags)
-                x0 = [1, 1]
-                result = minimize(calc_model_error, x0=x0, args=(corr, lags))
-                tau_c_fit = result['x'][0]
-                alpha_fit = result['x'][1]
-                model = model_acorr(lags, alpha_fit, tau_c_fit)
-                # cross_covar = alpha * np.exp(-abs(t)/(tau_c * 1000))
-                ax[i_row, i_col].plot(lags, model)
-                ax[i_row, i_col].set_title('tau: %0.4f' %tau_c_fit)
-      
-                x_bins = np.arange(-maxlags,maxlags)
-                x_time_ms = x_bins * (1/fs) *  1000
-                cross_covar = alpha * np.exp(-abs(x_bins)/(tau_c * 1000))
-                ax[i_row, i_col].plot(x_time_ms, cross_covar)
-                
-    # label figure
-    fig.text(0.5, -0.05, 'time lag (ms)', ha='center', fontsize=18)
-    fig.text(-0.05, 0.5, 'correlation', va='center', fontsize=18, rotation='vertical')
-    
-    return fig, ax
-
-def model_acorr(lags, alpha, tau_c):
-    model = alpha * np.exp(-np.abs(lags)/(tau_c))
-    
-    return model
-
-def calc_model_error(tau_c_alpha, empirical, lags):
-    # comput model
-    tau_c = tau_c_alpha[0]
-    alpha = tau_c_alpha[1]
-    model = model_acorr(lags, alpha, tau_c)
-    
-    # calc error
-    error = np.sum(np.abs(empirical - model))
-    
-    return error
-=======
-# Functions
->>>>>>> 97635f56
+# Functions