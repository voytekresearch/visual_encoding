# imports
import numpy as np

<<<<<<< HEAD
def comp_spike_cov(spike_train):
    """Computes the coefficient of variation (CoV) of the interspike interval (ISI) distribution.
=======
def compute_tfr(epochs, f_min=None, f_max=None, n_freqs=256, 
                time_window_length=0.5, freq_bandwidth=4, n_jobs=-1, picks=None, 
                average=False, decim=1, verbose=False):
    '''
    This function takes an MNE epochsArray and computes the time-frequency
    representatoin of power using the multitaper method. 
    Due to memory demands, this function should be run on single-channel data, 
    or results can be averaged across trials.
    '''
    # imports
    from mne.time_frequency import tfr_multitaper
    
    # set paramters for TF decomposition
    if f_min is None:
        f_min = (1/(epochs.tmax-epochs.tmin)) # 1/T
    if f_max is None:
        f_max = epochs.info['sfreq'] / 2 # Nyquist

    freq = np.logspace(*np.log10([f_min, f_max]), n_freqs) # log-spaced freq vector
    n_cycles = freq * time_window_length # set n_cycles based on fixed time window length
    time_bandwidth =  time_window_length * freq_bandwidth # must be >= 2

    # TF decomposition using multitapers
    tfr = tfr_multitaper(epochs, freqs=freq, n_cycles=n_cycles, 
                            time_bandwidth=time_bandwidth, return_itc=False, n_jobs=n_jobs,
                            picks=picks, average=average, decim=decim, verbose=verbose)
    
    # extract data
    time = tfr.times
    tfr = tfr.data.squeeze()

    return time, freq, tfr


def compute_cv(spiketrain):
    """Compute the coefficient of variation (CV) of the interspike interval (ISI)
     of a spike train.
>>>>>>> 1819c800

    Parameters
    ----------
    spiketrain : neo.SpikeTrain
        Neo SpikeTrain object

    Returns
    -------
    cov : float
        Coefficient of variation (CV) of the interspike interval (ISI) distribution.
    """

    # check if there are any spikes
    if len(spiketrain)==0:
        return np.nan
    
    # compute interspike intervals
    isi = np.diff(spiketrain.times)

    # compute coefficient of variation
    cv = np.float(np.std(isi) / np.mean(isi))
    
    return cv


def compute_pyspike_metrics(spiketrains, interval=None):
    """
    compute spike synchrony and spike distance using PySpike.

    Parameters
    ----------
    spiketrains : Neo SpikeTrains object
        Neo SpikeTrains object
    interval : list, optional
        Interval over which to compute synchrony and distance. The default is None.
        If None, the entire duration of the SpikeTrains object is used.

    Returns
    -------
    spike_dist: float
        SPIKE-distance (pyspike) over all units (during specified interval).
    spike_sync: float
        SPIKE-synchrony (pyspike) over all units (during specified interval).
    """

    # imports
    import pyspike as spk
    import quantities as pq

    # reformat Neo objects to PySpike objects
    spk_trains = [spk.SpikeTrain(spiketrain, [spiketrain.t_start, spiketrain.t_stop]) \
        for spiketrain in spiketrains]
    
    # compute metrics
    if interval is None:
        interval = [spiketrains[0].t_start.item(), spiketrains[0].t_stop.item()]
    spike_dist = spk.spike_distance(spk_trains, interval=interval)
    spike_sync = spk.spike_sync(spk_trains, interval=interval)

    return spike_dist, spike_sync


def avg_psd_over_freq_ranges(freq, psd, lower_lims, upper_lims, trial_filter=None, log_transform=False):
    """
    Compute the average power spectral density (PSD) over frequency ranges for a given set of trials.

    Parameters
    ----------
    freq : array_like
        Array of frequencies.
    psd : array_like
        Array of PSD values.
    lower_lims: array_like
        Array of lower limits for frequency ranges.
    upper_lims: array_like
        Array of upper limits for frequency ranges.
    log_transform : bool, optional
        Whether to take the log10 of the PSD values before computing the average. Default is False.

    Returns
    -------
    mat : array_like
        3D array of average PSD values over frequency ranges for each trial.
    """
    # determine number of trials in block
    num_trials = psd.shape[1]
    
    # intialize empty matrix for storage
    mat = np.empty((30, 30, 0))
    
    # loop through trials
    for trial in range(num_trials):

        if trial_filter is not None and trial not in trial_filter:
            continue
        
        # take median across channels
        psd_trial = np.median(psd[:,trial,:], axis=0)
        trial_mat = []
        
        # loop through upper/lower frequency limits
        for upper_lim in upper_lims:
            row = []
            for lower_lim in lower_lims:
                if upper_lim<=lower_lim:
                    row.append([np.nan])
                    continue
                    
                # filter for range and compute average
                psd_range = psd_trial[(freq>lower_lim) & (freq<=upper_lim)]
                if log_transform:
                    psd_avg = np.mean(np.log10(psd_range))
                else:
                    psd_avg = np.mean(psd_range)
                row.append([psd_avg])
            trial_mat.append(row)
            
        # stack matrices for each trial
        mat = np.dstack((mat, trial_mat))
        
    return mat
<|MERGE_RESOLUTION|>--- conflicted
+++ resolved
@@ -1,10 +1,6 @@
 # imports
 import numpy as np
 
-<<<<<<< HEAD
-def comp_spike_cov(spike_train):
-    """Computes the coefficient of variation (CoV) of the interspike interval (ISI) distribution.
-=======
 def compute_tfr(epochs, f_min=None, f_max=None, n_freqs=256, 
                 time_window_length=0.5, freq_bandwidth=4, n_jobs=-1, picks=None, 
                 average=False, decim=1, verbose=False):
@@ -42,7 +38,6 @@
 def compute_cv(spiketrain):
     """Compute the coefficient of variation (CV) of the interspike interval (ISI)
      of a spike train.
->>>>>>> 1819c800
 
     Parameters
     ----------
