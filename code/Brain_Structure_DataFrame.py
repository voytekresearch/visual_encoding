# imports
import os
from allensdk.brain_observatory.ecephys.ecephys_project_cache import EcephysProjectCache

<<<<<<< HEAD
# settings
PROJECT_PATH = 'C:/users/micha/visual_encoding' # 'C:\\Users\\User\\visual_encoding'
BRAIN_STRUCTURE = 'VISp'
=======
#The resulting DataFrame contains all units within the given brain structure from both the functional_connectivity and brain_observatory dataset

brain_structure_acronym='VISp'
>>>>>>> 2a89d453

def main():

	#Define data directory and create Allensdk cache object
	data_directory = f'{PROJECT_PATH}\\data\\manifest_files'
	manifest_path = os.path.join(data_directory, "manifest.json")
	cache = EcephysProjectCache.from_warehouse(manifest=manifest_path)

	#Get all units and query for VISp units
	units = cache.get_units()
	meta_total=units.reset_index().rename(columns={'id':'unit_id'})
	meta_df=meta_total[meta_total.get('ecephys_structure_acronym')==BRAIN_STRUCTURE].get(['unit_id','ecephys_session_id','ecephys_probe_id','specimen_id']).drop_duplicates()

	#Convert DataFrame to csv
	meta_df.to_csv(f'{PROJECT_PATH}\\data\\brain_structure_DataFrames\\{BRAIN_STRUCTURE}_DataFrame.csv',index=False)

# Can be ran as script
if __name__ == "__main__":
	main()<|MERGE_RESOLUTION|>--- conflicted
+++ resolved
@@ -2,15 +2,11 @@
 import os
 from allensdk.brain_observatory.ecephys.ecephys_project_cache import EcephysProjectCache
 
-<<<<<<< HEAD
 # settings
 PROJECT_PATH = 'C:/users/micha/visual_encoding' # 'C:\\Users\\User\\visual_encoding'
 BRAIN_STRUCTURE = 'VISp'
-=======
+
 #The resulting DataFrame contains all units within the given brain structure from both the functional_connectivity and brain_observatory dataset
-
-brain_structure_acronym='VISp'
->>>>>>> 2a89d453
 
 def main():
 
